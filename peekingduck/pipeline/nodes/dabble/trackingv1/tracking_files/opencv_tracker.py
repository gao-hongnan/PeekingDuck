--- conflicted
+++ resolved
@@ -111,11 +111,7 @@
                 self._initialize_tracker(frame, np.array(bbox))
                 track_ids.append(list(self.tracks)[-1])
             else:
-<<<<<<< HEAD
                 track_ids.append(list(self.tracks)[matched_id])
-=======
-                track_ids.append(str(list(self.tracks)[matched_id]))
->>>>>>> 7a9f7a5a
 
         return track_ids
 
