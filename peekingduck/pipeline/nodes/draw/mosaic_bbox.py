--- conflicted
+++ resolved
@@ -58,7 +58,6 @@
         outputs = {"img": mosaic_img}
         return outputs
 
-<<<<<<< HEAD
     def _mosaic_bbox(self, image: np.ndarray, bboxes: List[np.ndarray]) -> np.ndarray:
         """Mosaics areas bounded by bounding boxes on ``image``.
 
@@ -68,18 +67,6 @@
 
         Returns:
             (np.ndarray): Image with mosaiced bounding box regions.
-=======
-    def mosaic_bbox(self, image: np.ndarray, bboxes: List[np.ndarray]) -> np.ndarray:
-        """Mosaics areas bounded by bounding boxes on image.
-
-        Args:
-            image (:obj:`np.ndarray`): Input image.
-            bboxes (:obj:`List[np.ndarray]`): A list of detected bboxes.
-
-        Returns:
-            image (:obj:`np.ndarray`): Image with mosaic applied over areas
-            bounded by bounding boxes.
->>>>>>> 942be75f
         """
         height, width = image.shape[:2]
         # Prevent calculating mosaic on a mosaiced area
@@ -95,7 +82,6 @@
 
         return image
 
-<<<<<<< HEAD
     def _mosaic(self, image: np.ndarray) -> np.ndarray:
         """Mosaics a given input image.
 
@@ -104,20 +90,6 @@
 
         Returns:
             (np.ndarray): Mosaic-ed image in numpy array.
-=======
-    @staticmethod
-    def mosaic(  # pylint: disable-msg=too-many-locals
-        image: np.ndarray, mosaic_level: int
-    ) -> np.ndarray:
-        """Mosaics a given input image.
-
-        Args:
-            image (:obj:`np.ndarray`): Input image.
-            mosaic_level (:obj:`int`): Mosaic intensity.
-
-        Returns:
-            image (:obj:`np.ndarray`): Mosaiced image.
->>>>>>> 942be75f
         """
         height, width = image.shape[:2]
         image = cv2.resize(
