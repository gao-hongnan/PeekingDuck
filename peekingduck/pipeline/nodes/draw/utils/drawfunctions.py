"""
Copyright 2021 AI Singapore

Licensed under the Apache License, Version 2.0 (the "License");
you may not use this file except in compliance with the License.
You may obtain a copy of the License at

     https://www.apache.org/licenses/LICENSE-2.0

Unless required by applicable law or agreed to in writing, software
distributed under the License is distributed on an "AS IS" BASIS,
WITHOUT WARRANTIES OR CONDITIONS OF ANY KIND, either express or implied.
See the License for the specific language governing permissions and
limitations under the License.
"""
from typing import List, Tuple, Any
import numpy as np
import cv2
from cv2 import FONT_HERSHEY_SIMPLEX, LINE_AA


POSE_BBOX_COLOR = (255, 255, 0)
BLACK_COLOR = (0, 0, 0)
PINK_COLOR = (255, 0, 255)
ACTIVITY_COLOR = (100, 0, 255)
OBJ_MASK_COLOR = (0, 100, 255)
KEYPOINT_TEXT_COLOR = (255, 0, 255)
KEYPOINT_DOT_COLOR = (0, 255, 0)
KEYPOINT_CONNECT_COLOR = (0, 255, 255)
HAND_KEYPOINT_DOT_COLOR = (0, 255, 0)
HAND_KEYPOINT_CONNECT_COLOR = (0, 0, 255)
COUNTING_TEXT_COLOR = (0, 0, 255)
FONT_SCALE = 0.5
FONT_THICKNESS = 1
SKELETON_SHORT_NAMES = (
    "N", "LEY", "REY", "LEA", "REA", "LSH",
    "RSH", "LEL", "REL", "LWR", "RWR",
    "LHI", "RHI", "LKN", "RKN", "LAN", "RAN")
SKELETON = [[16, 14], [14, 12], [17, 15], [15, 13], [12, 13],
            [6, 12], [7, 13], [6, 7], [6, 8], [7, 9],
            [8, 10], [9, 11], [2, 3], [1, 2], [1, 3], [2, 4],
            [3, 5], [4, 6], [5, 7]]

def add_plotter_details(poses):
    '''
    filters out low-confidence keypoints and adds bounding box and connections
    '''
    for pose in poses:
        pose.keypoints = get_valid_full_keypoints_coords(pose.keypoints, pose.masks)
        pose.bbox = _get_bbox_of_one_pose(pose.keypoints, pose.masks)
        pose.connections = _get_connections_of_one_pose(pose.keypoints, pose.masks)

    return poses

def get_valid_full_keypoints_coords(coords, masks):
    '''
    apply masks to keep only valid (detected) keypoints' relative coordinates for a given pose

    args:
        - coords: relative coordinates as an (Nx2) array
        - masks: masks of valid (with enough confidence) keypoints, as an (N,) array

    return:
        - a set of keypoints as a (Nx2) array
          undetected keypoints are assigned a (-1) value.
    '''
    full_joints = coords.copy()
    full_joints[~masks] = -1
    return full_joints

def _get_bbox_of_one_pose(coords, mask):
    '''
    Gets the bounding box bordering the keypoints of a single pose

    args:
        - coords: relative coordinates as an (Nx2) array
        - masks: masks of valid (with enough confidence) keypoints, as an (N,) array

    return:
        - a 2x2 numpy array representing the bounding box corners
        [[min_x, min_y], [max_x, max_y]]
    '''
    coords = coords[mask, :]
    if coords.shape[0]:
        min_x, min_y, max_x, max_y = (coords[:, 0].min(),
                                      coords[:, 1].min(),
                                      coords[:, 0].max(),
                                      coords[:, 1].max())
        bbox = [[min_x, min_y], [max_x, max_y]]
        return np.array(bbox)
    return np.zeros(0)


def _get_connections_of_one_pose(coords, masks):
    """Get connections from one pose's keypoints and masks
    args:
        - coords: 17 pairs of xy keypoint positions in normalized
                    coordinates as a (17x2) array
        - masks: 17 boolean masks that specify if keypoint was detected, as a (17,) array

    return:
        list of adjacent keypoint pairs where both ends are detected
    """
    connections = []
    for l1, l2 in SKELETON:
        if masks[l1 - 1] and masks[l2 - 1]:
            connections.append((coords[l1 - 1], coords[l2 - 1]))
    return np.array(connections)


def draw_human_poses(image: np.array, poses: List[Any]) -> None:
    '''draw pose estimates onto frame image'''
<<<<<<< HEAD
    image_size = _get_image_size(image)
    poses = add_plotter_details(poses)
=======
    image_size: Tuple[int, int] = _get_image_size(image)
>>>>>>> f535a2c7
    for pose in poses:
        if pose.bbox.shape == (2, 2):
            _draw_connections(image, pose.connections,
                              image_size, KEYPOINT_CONNECT_COLOR)
            _draw_keypoints(image, pose.keypoints,
                            pose.keypoint_scores, image_size,
                            KEYPOINT_DOT_COLOR)


def _get_image_size(frame: np.array) -> Tuple[int, int]:
    image_size = (frame.shape[1], frame.shape[0])  # width, height
    return image_size


def _draw_connections(frame: np.array, connections: List[float],
                      image_size: Tuple[int, int], connection_color: Tuple[int, int, int]) -> None:
    for connection in connections:
        pt1, pt2 = _project_points_onto_original_image(connection, image_size)
        cv2.line(frame, (pt1[0], pt1[1]), (pt2[0], pt2[1]), connection_color)


def _draw_keypoints(frame: np.array, keypoints: List[float], scores: List[float],
                    image_size: Tuple[int, int], keypoint_dot_color: Tuple[int, int, int]) -> None:
    img_keypoints = _project_points_onto_original_image(
        keypoints, image_size)

    for idx, keypoint in enumerate(img_keypoints):
        _draw_one_keypoint_dot(frame, keypoint, keypoint_dot_color)
        if scores is not None:
            _draw_one_keypoint_text(frame, idx, keypoint)


def _draw_one_keypoint_dot(frame: np.array, keypoint: Tuple[float, float],
                           keypoint_dot_color: Tuple[int, int, int]) -> None:
    cv2.circle(frame, (keypoint[0], keypoint[1]), 5, keypoint_dot_color, -1)


def _draw_one_keypoint_text(frame: np.array, idx: int, keypoint: Tuple[float, float]) -> None:
    position = (keypoint[0], keypoint[1])
    text = str(SKELETON_SHORT_NAMES[idx])

    cv2.putText(frame, text, position, cv2.FONT_HERSHEY_SIMPLEX,
                0.4, KEYPOINT_TEXT_COLOR, 1, cv2.LINE_AA)


def _project_points_onto_original_image(points: np.array,
                                        image_size: Tuple[int, int]) -> np.array:
    """Project points from relative value to absolute values in original
    image.  E.g. from (1, 0.5) to (1280, 400).  It use a coordinate with
    original point (0, 0) at top-left.

    args:
        - points: np.array of (x, y) pairs of normalized joint coordinates.
                    i.e X and Y are in the range [0.0, 1.0]
        - image_size: image shape tuple to project (width, height)

    return:
        list of (x, y) pairs of joint coordinates transformed to image
        coordinates. x will be in the range [0, image width]. y will be in
        in the range [0, image height]
    """
    if len(points) == 0:
        return []

    points = points.reshape((-1, 2))

    projected_points = np.array(points, dtype=np.float32)

    width, height = image_size[0], image_size[1]
    projected_points[:, 0] *= width
    projected_points[:, 1] *= height

    return projected_points


def draw_bboxes(frame: np.array,
                bboxes: List[List[float]],
                color: Tuple[int, int, int],
                thickness: int) -> None:
    """Draw bboxes onto an image frame.

    Args:
        frame (np.array): image of current frame
        bboxes (List[List[float]]): bounding box coordinates
        color (Tuple[int, int, int]): color of bounding box
        thickness (int): thickness of bounding box
    """
    image_size = _get_image_size(frame)
    for bbox in bboxes:
        _draw_bbox(frame, bbox, image_size, color, thickness)


def _draw_bbox(frame: np.array,
               bbox: List[float],
               image_size: Tuple[int, int],
               color: Tuple[int, int, int],
               thickness: int) -> np.array:
    """ Draw a single bounding box """
    top_left, bottom_right = _project_points_onto_original_image(
        bbox, image_size)
    cv2.rectangle(frame, (top_left[0], top_left[1]),
                  (bottom_right[0], bottom_right[1]),
                  color, thickness)

    return top_left


def draw_tags(frame: np.array,
              bboxes: List[List[float]],
              tags: List[str],
              color: Tuple[int, int, int]) -> None:
    """Draw tags above bboxes.

    Args:
        frame (np.array): image of current frame
        bboxes (List[List[float]]): bounding box coordinates
        tags (List[string]): tag associated with bounding box
        color (Tuple[int, int, int]): color of text
    """
    image_size = _get_image_size(frame)
    for idx, bbox in enumerate(bboxes):
        _draw_tag(frame, bbox, tags[idx], image_size, color)


def _draw_tag(frame: np.array,
              bbox: np.array,
              tag: str,
              image_size: Tuple[int, int],
              color: Tuple[int, int, int]) -> None:
    """Draw a tag above a single bounding box.
    """
    top_left, _ = _project_points_onto_original_image(bbox, image_size)
    position = int(top_left[0]), int(top_left[1]-25)
    cv2.putText(frame, tag, position, FONT_HERSHEY_SIMPLEX, 1, color, 2)


def draw_count(frame: np.array, count: int) -> None:
    """draw count of selected object onto frame

    Args:
        frame (List[float]): image of current frame
        count (int): total count of selected object
            in current frame
    """
    text = 'COUNT: {0}'.format(count)
    cv2.putText(frame, text, (10, 50), FONT_HERSHEY_SIMPLEX,
                0.75, COUNTING_TEXT_COLOR, 2, LINE_AA)


def draw_pts(frame: np.array, pts: List[Tuple[float]]) -> None:
    """draw pts of selected object onto frame

    Args:
        frame (List[List[float]]): image of current frame
        pts (List[Tuple[float]]): bottom midpoints of bboxes
    """
    for point in pts:
        cv2.circle(frame, point, 5, KEYPOINT_DOT_COLOR, -1)


def draw_fps(frame: np.array, current_fps: float) -> None:
    """ Draw FPS onto frame image

    args:
        - frame: array containing the RGB values of the frame image
        - current_fps: value of the calculated FPS
    """
    text = "FPS: {:.05}".format(current_fps)
    text_location = (25, 25)

    cv2.putText(frame, text, text_location, FONT_HERSHEY_SIMPLEX, FONT_SCALE,
                PINK_COLOR, FONT_THICKNESS, LINE_AA)<|MERGE_RESOLUTION|>--- conflicted
+++ resolved
@@ -110,12 +110,9 @@
 
 def draw_human_poses(image: np.array, poses: List[Any]) -> None:
     '''draw pose estimates onto frame image'''
-<<<<<<< HEAD
-    image_size = _get_image_size(image)
+    #image_size = _get_image_size(image)
+    image_size: Tuple[int, int] = _get_image_size(image)
     poses = add_plotter_details(poses)
-=======
-    image_size: Tuple[int, int] = _get_image_size(image)
->>>>>>> f535a2c7
     for pose in poses:
         if pose.bbox.shape == (2, 2):
             _draw_connections(image, pose.connections,
