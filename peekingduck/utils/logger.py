--- conflicted
+++ resolved
@@ -38,13 +38,8 @@
             style="{",
             datefmt="%Y-%m-%d %H:%M:%S",
             colors={
-<<<<<<< HEAD
-                "DEBUG": Fore.CYAN + Style.BRIGHT,
-                "INFO": Fore.GREEN + Style.BRIGHT,
-=======
                 "DEBUG": Fore.RESET + Style.BRIGHT,
                 "INFO": Fore.RESET + Style.BRIGHT,
->>>>>>> df5d8269
                 "WARNING": Fore.YELLOW + Style.BRIGHT,
                 "ERROR": Fore.RED + Style.BRIGHT,
                 "CRITICAL": Fore.RED + Style.BRIGHT,
@@ -60,15 +55,9 @@
         self.logger.setLevel(logging.INFO)
         sys.excepthook = self.handle_exception
 
-<<<<<<< HEAD
     def handle_exception(  # type:ignore
         self, exc_type, exc_value, exc_traceback
     ) -> None:
-=======
-    def handle_exception(
-        self, exc_type, exc_value, exc_traceback
-    ) -> None:  # type:ignore
->>>>>>> df5d8269
         """Use Python's logging module when showing errors"""
 
         if issubclass(exc_type, KeyboardInterrupt):
