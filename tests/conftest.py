# Copyright 2021 AI Singapore
#
# Licensed under the Apache License, Version 2.0 (the "License");
# you may not use this file except in compliance with the License.
# You may obtain a copy of the License at
#
#      https://www.apache.org/licenses/LICENSE-2.0
#
# Unless required by applicable law or agreed to in writing, software
# distributed under the License is distributed on an "AS IS" BASIS,
# WITHOUT WARRANTIES OR CONDITIONS OF ANY KIND, either express or implied.
# See the License for the specific language governing permissions and
# limitations under the License.

import gc
import os
import shutil
import tempfile
from pathlib import Path

import cv2
import numpy as np
import pytest
import tensorflow.keras.backend as K

TEST_HUMAN_IMAGES = ["t1.jpg", "t2.jpg", "t4.jpg"]
TEST_NO_HUMAN_IMAGES = ["black.jpg", "t3.jpg"]
TEST_HUMAN_VIDEOS = ["humans_mot.mp4"]

TEST_NO_LP_IMAGES = ["black.jpg", "t3.jpg"]
TEST_LP_IMAGES = ["tcar1.jpg", "tcar3.jpg", "tcar4.jpg"]

TEST_CROWD_IMAGES = ["crowd1.jpg", "crowd2.jpg"]

PKD_DIR = Path(__file__).resolve().parents[1] / "peekingduck"


@pytest.fixture
def create_image():
    def _create_image(size):
        img = np.random.randint(255, size=size, dtype=np.uint8)
        return img

    return _create_image


@pytest.fixture
def create_input_image(create_image):
    def _create_input_image(path, size):
        img = create_image(size)
        cv2.imwrite(path, img)
        return img

    return _create_input_image


@pytest.fixture
def create_video():
    def _create_video(size, nframes):
        res = [
            np.random.randint(255, size=size, dtype=np.uint8) for _ in range(nframes)
        ]
        return res

    return _create_video


@pytest.fixture
def create_input_video(create_video):
    def _create_input_video(path, fps, size, nframes):
        vid = create_video(size, nframes)
        fourcc = cv2.VideoWriter_fourcc(*"FFV1")
        resolution = (size[1], size[0])
        writer = cv2.VideoWriter(path, fourcc, fps, resolution)
        for frame in vid:
            writer.write(frame)
        return vid

    return _create_input_video


@pytest.fixture
def tmp_dir():
    cwd = Path.cwd()
    newpath = tempfile.mkdtemp()
    os.chdir(newpath)
    yield
    os.chdir(cwd)
    shutil.rmtree(newpath, ignore_errors=True)  # ignore_errors for windows development


@pytest.fixture(params=TEST_HUMAN_IMAGES)
def test_human_images(request):
    test_img_dir = PKD_DIR.parent / "images" / "testing"

    yield str(test_img_dir / request.param)
    K.clear_session()
    gc.collect()


@pytest.fixture(params=TEST_NO_HUMAN_IMAGES)
def test_no_human_images(request):
    test_img_dir = PKD_DIR.parent / "images" / "testing"

    yield str(test_img_dir / request.param)
    K.clear_session()
    gc.collect()


@pytest.fixture(params=TEST_LP_IMAGES)
def test_lp_images(request):
    test_img_dir = PKD_DIR.parent / "images" / "testing"

    yield str(test_img_dir / request.param)
    K.clear_session()
    gc.collect()


@pytest.fixture(params=TEST_NO_LP_IMAGES)
def test_no_lp_images(request):
    test_img_dir = PKD_DIR.parent / "images" / "testing"

    yield str(test_img_dir / request.param)
    K.clear_session()
    gc.collect()


<<<<<<< HEAD
@pytest.fixture(params=TEST_HUMAN_VIDEOS)
def test_human_videos(request):
=======
@pytest.fixture(params=TEST_CROWD_IMAGES)
def test_crowd_images(request):
>>>>>>> 2a01272b
    test_img_dir = PKD_DIR.parent / "images" / "testing"

    yield str(test_img_dir / request.param)
    K.clear_session()
    gc.collect()<|MERGE_RESOLUTION|>--- conflicted
+++ resolved
@@ -125,13 +125,17 @@
     gc.collect()
 
 
-<<<<<<< HEAD
+@pytest.fixture(params=TEST_CROWD_IMAGES)
+def test_crowd_images(request):
+    test_img_dir = PKD_DIR.parent / "images" / "testing"
+
+    yield str(test_img_dir / request.param)
+    K.clear_session()
+    gc.collect()
+
+
 @pytest.fixture(params=TEST_HUMAN_VIDEOS)
 def test_human_videos(request):
-=======
-@pytest.fixture(params=TEST_CROWD_IMAGES)
-def test_crowd_images(request):
->>>>>>> 2a01272b
     test_img_dir = PKD_DIR.parent / "images" / "testing"
 
     yield str(test_img_dir / request.param)
