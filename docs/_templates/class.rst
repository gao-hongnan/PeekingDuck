--- conflicted
+++ resolved
@@ -1,98 +1,4 @@
-<<<<<<< HEAD
-.. |img| replace:: ``img`` (:obj:`numpy.ndarray`): A numpy array (height, width, channels)
-   representation of the image, in BGR format
-
-.. |bboxes| replace:: ``bboxes`` (:obj:`numpy.ndarray`): A numpy array (N, 4) containing bounding
-   box information of detected objects. N corresponds to the number of objects detected, and each
-   bounding box is represented as (x1, y1, x2, y2), coordinates (x, y) of the top-left corner and
-   bottom right corner of the bounding box respectively.
-
-.. |bbox_labels| replace:: ``bbox_labels`` (:obj:`numpy.ndarray`): A numpy array (N) of strings,
-   representing the labels of detected objects. The order corresponds to ``bboxes`` and
-   ``bbox_scores``.
-
-.. |bbox_scores| replace:: ``bbox_scores`` (:obj:`numpy.ndarray`): A numpy array (N) of the
-   confidence scores [0, 1] of detected objects. The order corresponds to ``bboxes`` and
-   ``bbox_labels``.
-
-.. |btm_midpoint| replace:: ``btm_midpoint`` (:obj:`List[Tuple[int, int]]`): A list of tuples
-   (x, y) each representing a single point of reference of bounding boxes for use in zone
-   analytics. The order of ``btm_midpoint`` follows the order of ``bboxes``.
-
-.. |count| replace:: ``count`` (:obj:`int`): An integer representing the number of counted objects.
-
-.. |avg| replace:: ``avg`` (:obj:`float`): Average of an attribute over time.
-
-.. |max| replace:: ``max`` (:obj:`float/int`): Maximum value of an attribute over time.
-
-.. |min| replace:: ``min`` (:obj:`float/int`): Minimum value of an attribute over time.
-
-.. |keypoints| replace:: ``keypoints`` (:obj:`numpy.ndarray`): A numpy array (N, K, 2) with the
-   last dimension representing the coordinates (x, y) of detected poses. N represents the number
-   of detected poses, and K represents individual keypoints. Keypoints with low confidence scores
-   (below threshold) will be replaced by ``-1``.
-
-.. |keypoint_scores| replace:: ``keypoint_scores`` (:obj:`numpy.ndarray`): A numpy array (N, K, 1)
-   containing the confidence scores [0, 1] of detected poses. N represents the number of detected
-   poses, and K represents individual keypoints.
-
-.. |keypoint_conns| replace:: ``keypoint_conns`` (:obj:`List[numpy.ndarray]`): A list of N numpy
-   arrays (2, 2) with each array representing one connection in the image. The numpy array contains
-   the coordinates (x, y) of 2 adjacent keypoints pairs, if both keypoints are detected.
-
-.. |pipeline_end| replace:: ``pipeline_end`` (:obj:`bool`): A boolean that evaluates as ``True``
-   when the pipeline is completed. Suitable for operations that require the complete inference
-   pipeline to be completed before running.
-
-.. |filename| replace:: ``filename`` (:obj:`str`): The filename of video/image being read.
-
-.. |fps| replace:: ``fps`` (:obj:`List[float]`): A list of floats representing the FPS per frame.
-   The FPS returned can either be a moving average or an instantaneous value. This setting can be
-   changed in the *configs/dabble/fps* file.
-
-.. |saved_video_fps| replace:: ``saved_video_fps`` (:obj:`float`): FPS of the recorded video, upon
-   filming.
-
-.. |obj_3D_locs| replace:: ``obj_3D_locs`` (:obj:`List[numpy.ndarray]`): A list of N numpy arrays
-   representing the 3D coordinates (x, y, z) of an object associated with a detected bounding box.
-
-.. |large_groups| replace:: ``large_groups`` (:obj:`List[int]`): A list of integers representing
-   the group IDs of groups that have exceeded the size threshold.
-
-.. |obj_attrs| replace:: ``obj_attrs`` (:obj:`Dict[str, List[Any]]`): A dictionary of attributes
-   associated with each bounding box, in the same order as ``bboxes``. Different nodes that 
-   produce this ``obj_attrs`` output type may contribute different attributes. For example, 
-   ``dabble.tracking`` produces the ``ids`` attribute while ``dabble.check_nearby_objs`` produces 
-   the ``flags`` attribute.
-
-.. |zones| replace:: ``zones`` (:obj:`List[List[Tuple[float, ...]]]`): A nested list of
-   coordinates, with each sub-list containing the coordinates (x, y) representing the points that
-   form the boundaries of a zone. The order of zones follows the order of ``zone_count``.
-
-.. |zone_count| replace:: ``zone_count`` (:obj:`List[int]`): A list of integers representing the
-   count of a pre-selected object (for example, "person") detected in each specified zone. The
-   order of counts follows the order of ``zones``.
-
-.. |density_map| replace:: ``density_map`` (:obj:`numpy.ndarray`): A numpy array that represents
-   the number of persons per pixel. The sum of the array returns the total estimated count of people.
-
-.. |all| replace:: ``all`` (:obj:`Any`): Receive inputs from all preceding nodes in the pipeline.
-
-.. |none| replace:: ``none``: No inputs required, or no additional outputs produced.
-   Used for ``input`` nodes that require no prior inputs, or ``draw`` nodes that overwrite current
-   input.
-
-.. |br| raw:: html
-
-   <br />
-
-.. |tab| unicode:: 0xA0 0xA0 0xA0 0xA0
-   :trim:
-
-.. |times|  unicode:: U+000D7 .. MULTIPLICATION SIGN
-=======
 .. include:: /data_type.rst
->>>>>>> d5907b84
 
 {{ fullname | escape | underline }}
 
