# Node Data Glossary

## 1. Overview

How does data get passed from one node to another? In [pipeline.py](peekingduck/pipeline/pipeline.py), `self._data` is a dictionary that accumulates data as nodes are triggered. If you already understand how this mechanism works and want more details on specific key-value pairs of available nodes, see [section](#2-key-value-pairs).

Here's an example when the pipeline runs [`input.live`, `model.yolo`].

When we inspect `self._data` after passing through `input.live`:

```
self._data = {"img": array}
```

Following this, after passing through `model.yolo`, which takes in "img" and returns "bboxes":

```
self._data = {"img": array, "bboxes": list}
```

Before the pipeline is run, a check is done to ensure that the inputs and the outputs of the chosen nodes tally. For example, without `input.live`, the check would fail because `model.yolo` will not be able to access "img".

This check is done by checking the input and output of each node's config file. For example, this is the config file for `input.live`.

```
input: ["source"]   # to be updated
output: ["img"]

# add other configs
```

This is the config file for `model.yolo`.

```
input: ["img"]
output: ["bboxes"]

# add other configs
```

This is the config file for `model.posenet`.

```
input: ["img"]
output: ["bboxes", "keypoints", "keypoint_scores", "keypoint_conns"]

# add other configs
```

TO-DO: Add diagram showing flow of data for a use case.

## 2. Key Value Pairs

### "bboxes"

A list of numpy arrays, where each numpy array contains the bounding box coordinates of an object:

- x1: top left x-coordinate
- y1: top left y-coordinate
- x2: bottom right x-coordinate
- y2: bottom right y-coordinate

```
"bboxes":   [np.array([x1, y1, x2, y2]),
                ...
             np.array([x1, y1, x2, y2])]
```

### "keypoints"

A list of N numpy arrays, where each numpy array (Kx2) contains the (x, y) coordinates of the detected pose. N and K corresponds to the number of detected poses and number of keypoints respectively.

### "keypoint_scores"

A list of N numpy arrays, where each numpy array (Kx1) contains the keypoint scores of the detected pose. N and K corresponds to the number of detected poses and number of keypoints respectively.

### "keypoint_conns"

A list of N numpy arrays, where each numpy array contains the keypoint connections
between adjacent keypoint pairs if both keypoints are detected.

### "end"

A boolean that is `True` if the end of a recorded video file is reached, and `False` if otherwise.

### "filename"

A string representing the filename of a recorded video/image that is being read.

### "fps"

A floating point number representing the FPS (Frames Per Second) that a recorded video was filmed at. This is usually between 25 - 30 FPS for most cameras.

### "img"

An image/ single video frame, in an array with shape (height, width, # colour channels). Note that we are using OpenCV and the colour channels are read in BGR order. The height and the width depends on the resolution of the image after preprocessing.

### "obj_3D_locs"

A list of numpy arrays, each containing the 3D coordinates of an object associated with a bounding box.

```
"obj_3D_locs": [np.array(x, y, z), ... , np.array(x, y, z)]
```

### "obj_groups"

A list of integers, each representing the allocated group number of an object associated with a bounding box.

```
# for example
"obj_groups": [1, 1, 1, 2, 3, 3, 3, 3, 3]
```

### "obj_tags"

A list of strings called tags, each tag associated with a bounding box. The order of the tags follow the order of "bboxes".

```
"obj_tags": [str, str, ... , str]

# for example
"obj_tags": ["TOO CLOSE!", "", ... , "TOO CLOSE!"]
<<<<<<< HEAD
```

### "zones"

A list of coordinate lists, each coordinate list is made of a list of tuples of (x, y) coordinates that demarks the points that form the boundaries of a zone. The order of zones follow the order of "zone_counts".
```
"zones":[[(int, int), (int, int), ...], [(int, int), (int, int), ...], ...,]

# for example
"zones": [[(0,0), (0, 500), (500, 500), (500, 0)], [(500, 500), (500, 1000), (1000, 1000), (1000, 500)]]
```

### "zone_count"

A list of integers that are counts of the number of chosen object (for example, people) detected in each specified zone. the order for the zone counts follow the order of "zones".

```
zone_count" [int, int, ..., int]

# for example
"zone_count": [1, 0, 5, 8, 4]
=======
>>>>>>> e82122e6
```<|MERGE_RESOLUTION|>--- conflicted
+++ resolved
@@ -121,7 +121,6 @@
 
 # for example
 "obj_tags": ["TOO CLOSE!", "", ... , "TOO CLOSE!"]
-<<<<<<< HEAD
 ```
 
 ### "zones"
@@ -143,6 +142,4 @@
 
 # for example
 "zone_count": [1, 0, 5, 8, 4]
-=======
->>>>>>> e82122e6
 ```