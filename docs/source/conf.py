--- conflicted
+++ resolved
@@ -76,18 +76,6 @@
 html_theme_options = {"logo_only": True}
 
 autosummary_mock_imports = [
-<<<<<<< HEAD
-    "peekingduck.pipeline.nodes.model.yolov4",
-    "peekingduck.pipeline.nodes.model.posenetv1",
-    "peekingduck.pipeline.nodes.model.efficientdet_d04",
-    "peekingduck.pipeline.nodes.model.hrnetv1",
-    "peekingduck.pipeline.nodes.input.utils",
-    "peekingduck.pipeline.nodes.dabble.utils",
-    "peekingduck.pipeline.nodes.draw.utils",
-    "peekingduck.pipeline.nodes.output.utils",
-    "peekingduck.pipeline.nodes.dabble.zoningv1",
-    "peekingduck.utils",
-=======
     'peekingduck.pipeline.nodes.model.yolov4',
     'peekingduck.pipeline.nodes.model.posenetv1',
     'peekingduck.pipeline.nodes.model.efficientdet_d04',
@@ -101,5 +89,4 @@
     'peekingduck.pipeline.nodes.output.utils',
     'peekingduck.pipeline.nodes.dabble.zoningv1',
     'peekingduck.utils'
->>>>>>> 1768c30c
 ]